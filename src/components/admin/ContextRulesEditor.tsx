--- conflicted
+++ resolved
@@ -2,9 +2,6 @@
 import { useForm } from "react-hook-form";
 import { zodResolver } from "@hookform/resolvers/zod";
 import * as z from "zod";
-<<<<<<< HEAD
-import { Plus, Trash2, Save, AlertCircle, Info, Edit, Eye, Loader2, X } from "lucide-react";
-=======
 import {
   Plus,
   Trash2,
@@ -16,7 +13,6 @@
   Loader2,
   X,
 } from "lucide-react";
->>>>>>> 94116d46
 
 import { Button } from "@/components/ui/button";
 import {
@@ -179,10 +175,6 @@
 
     try {
       setIsSaving(true);
-<<<<<<< HEAD
-      const updatedRule = await contextRulesApi.update(selectedRule.id, data as Partial<ContextRule>);
-      setRules(rules.map(rule => rule.id === updatedRule.id ? updatedRule : rule));
-=======
       const updatedRule = await contextRulesApi.update(
         selectedRule.id,
         data as Partial<ContextRule>,
@@ -190,7 +182,6 @@
       setRules(
         rules.map((rule) => (rule.id === updatedRule.id ? updatedRule : rule)),
       );
->>>>>>> 94116d46
       setSelectedRule(null);
       setActiveTab("rules-list");
       reset();
@@ -631,11 +622,7 @@
 
                     <div className="space-y-2">
                       <div className="flex justify-between items-center">
-<<<<<<< HEAD
-                        <Label>Excluded Topics</Label>  
-=======
                         <Label>Excluded Topics</Label>
->>>>>>> 94116d46
                         <Button
                           type="button"
                           variant="outline"
@@ -649,13 +636,9 @@
                         <div className="flex space-x-2">
                           <Input
                             value={newExcludedTopic}
-<<<<<<< HEAD
-                            onChange={(e) => setNewExcludedTopic(e.target.value)}
-=======
                             onChange={(e) =>
                               setNewExcludedTopic(e.target.value)
                             }
->>>>>>> 94116d46
                             placeholder="Enter topic"
                             className="flex-1"
                           />
@@ -710,14 +693,10 @@
                           <Select
                             value={newFilter.type}
                             onValueChange={(value) =>
-<<<<<<< HEAD
-                              setNewFilter({ ...newFilter, type: value as "keyword" | "regex" | "semantic" })
-=======
                               setNewFilter({
                                 ...newFilter,
                                 type: value as "keyword" | "regex" | "semantic",
                               })
->>>>>>> 94116d46
                             }
                           >
                             <SelectTrigger>
@@ -731,16 +710,12 @@
                           </Select>
                           <Input
                             value={newFilter.value}
-<<<<<<< HEAD
-                            onChange={(e) => setNewFilter({ ...newFilter, value: e.target.value })}
-=======
                             onChange={(e) =>
                               setNewFilter({
                                 ...newFilter,
                                 value: e.target.value,
                               })
                             }
->>>>>>> 94116d46
                             placeholder="Enter filter value"
                             className="flex-1"
                           />
@@ -771,11 +746,7 @@
                                 : filter.value}
                             <Button
                               type="button"
-<<<<<<< HEAD
-                              variant="ghost" 
-=======
                               variant="ghost"
->>>>>>> 94116d46
                               size="icon"
                               onClick={() => handleRemoveFilter(index)}
                             >
@@ -801,10 +772,4 @@
   );
 };
 
-<<<<<<< HEAD
-  export default ContextRulesEditor;
-
- 
-=======
-export default ContextRulesEditor;
->>>>>>> 94116d46
+export default ContextRulesEditor;